"""
This script is modified from the horovod benchmark script(https://github.com/horovod/horovod/blob/master/examples/pytorch/pytorch_synthetic_benchmark.py).
You can compare the performance with the horovod script directly.
"""

import argparse
import timeit
import torch.backends.cudnn as cudnn
import torch.nn.functional as F
import torch.optim as optim
import torch.utils.data.distributed
from torchvision import models
import numpy as np
import bagua.torch_api as bagua
import logging


logging.basicConfig(format="%(levelname)s:%(message)s", level=logging.ERROR)
if bagua.get_rank() == 0:
    logging.getLogger().setLevel(logging.INFO)

# Benchmark settings
parser = argparse.ArgumentParser(
    description="PyTorch Synthetic Benchmark",
    formatter_class=argparse.ArgumentDefaultsHelpFormatter,
)

parser.add_argument("--model", type=str, default="resnet50", help="model to benchmark")
parser.add_argument("--batch-size", type=int, default=32, help="input batch size")

parser.add_argument(
    "--num-warmup-batches",
    type=int,
    default=10,
    help="number of warm-up batches that don't count towards benchmark",
)
parser.add_argument(
    "--num-batches-per-iter",
    type=int,
    default=10,
    help="number of batches per benchmark iteration",
)
parser.add_argument(
    "--num-iters", type=int, default=10, help="number of benchmark iterations"
)

parser.add_argument(
    "--no-cuda", action="store_true", default=False, help="disables CUDA training"
)

parser.add_argument(
    "--deterministic",
    action="store_true",
    default=False,
    help="deterministic reproducible training",
)

# bagua args
parser.add_argument(
    "--algorithm",
    type=str,
    default="gradient_allreduce",
    help="gradient_allreduce, bytegrad, decentralized, low_precision_decentralized, qadam or async",
)
parser.add_argument(
    "--amp",
    action="store_true",
    default=False,
    help="use amp",
)
parser.add_argument(
    "--log-interval",
    type=int,
    default=10,
    metavar="N",
    help="how many batches to wait before logging training status",
)

args = parser.parse_args()
args.cuda = not args.no_cuda and torch.cuda.is_available()

if not args.cuda:
    raise RuntimeError("bagua currently not supporting non-GPU mode")

if args.cuda:
    torch.cuda.set_device(bagua.get_local_rank())
bagua.init_process_group()

scaler = torch.cuda.amp.GradScaler(enabled=args.amp)

cudnn.benchmark = True
if args.deterministic:
    cudnn.benchmark = False
    cudnn.deterministic = True
    np.random.seed(bagua.get_rank())
    torch.manual_seed(bagua.get_rank())
    torch.cuda.manual_seed(bagua.get_rank())


# Set up standard model.
model = getattr(models, args.model)()

if args.cuda:
    # Move model to GPU.
    model.cuda()

optimizer = optim.SGD(model.parameters(), lr=0.01 * bagua.get_world_size())

if args.algorithm == "gradient_allreduce":
    from bagua.torch_api.algorithms import gradient_allreduce

    algorithm = gradient_allreduce.GradientAllReduceAlgorithm()
elif args.algorithm == "decentralized":
    from bagua.torch_api.algorithms import decentralized

    algorithm = decentralized.DecentralizedAlgorithm()
elif args.algorithm == "low_precision_decentralized":
    from bagua.torch_api.algorithms import decentralized

    algorithm = decentralized.LowPrecisionDecentralizedAlgorithm()
elif args.algorithm == "bytegrad":
    from bagua.torch_api.algorithms import bytegrad

    algorithm = bytegrad.ByteGradAlgorithm()
elif args.algorithm == "qadam":
    from bagua.torch_api.algorithms import q_adam

    optimizer = q_adam.QAdamOptimizer(model.parameters())
<<<<<<< HEAD
    algorithm = q_adam.QAdamAlgorithm(optimizer, 10)
elif args.algorithm == "async":
    from bagua.torch_api.algorithms import async_model_average

    algorithm = async_model_average.AsyncModelAverageAlgorithm()
=======
    algorithm = q_adam.QAdamAlgorithm(optimizer, True)
>>>>>>> 74e627d5
else:
    raise NotImplementedError

model = model.with_bagua([optimizer], algorithm)

# Set up fixed fake data
data = torch.randn(args.batch_size, 3, 224, 224)
target = torch.LongTensor(args.batch_size).random_() % 1000
if args.cuda:
    data, target = data.cuda(), target.cuda()


batch_idx = 0
def benchmark_step():
    global batch_idx
    optimizer.zero_grad()
    output = model(data)
    loss = F.cross_entropy(output, target)

    if args.amp:
        scaled_loss = args.scaler.scale(loss)
        scaled_loss.backward()
        scaler.step(optimizer)
        scaler.update()
        return

    loss.backward()
    optimizer.step()
    if batch_idx % args.log_interval == 0:
        logging.info(
            "BatchIdx: {} TrainLoss: {:.6f}".format(
                batch_idx,
                loss.item(),
            )
        )
    batch_idx += 1


logging.info("Model: %s" % args.model)
logging.info("Batch size: %d" % args.batch_size)
device = "GPU" if args.cuda else "CPU"
logging.info("Number of %ss: %d" % (device, bagua.get_world_size()))

# Warm-up
logging.info("Running warmup...")
timeit.timeit(benchmark_step, number=args.num_warmup_batches)

# Benchmark
logging.info("Running benchmark...")
img_secs = []
for x in range(args.num_iters):
    time = timeit.timeit(benchmark_step, number=args.num_batches_per_iter)
    img_sec = args.batch_size * args.num_batches_per_iter / time
    logging.info(
        "Iter #%d: %.1f img/sec %s" % (x, img_sec * bagua.get_world_size(), device)
    )
    img_secs.append(img_sec)

# Results
img_sec_mean = np.mean(img_secs)
img_sec_conf = 1.96 * np.std(img_secs)
logging.info("Img/sec per %s: %.1f +-%.1f" % (device, img_sec_mean, img_sec_conf))
logging.info(
    "Total img/sec on %d %s(s): %.1f +-%.1f"
    % (
        bagua.get_world_size(),
        device,
        bagua.get_world_size() * img_sec_mean,
        bagua.get_world_size() * img_sec_conf,
    )
)

if args.algorithm == "async":
    algorithm.abort(model)<|MERGE_RESOLUTION|>--- conflicted
+++ resolved
@@ -126,15 +126,11 @@
     from bagua.torch_api.algorithms import q_adam
 
     optimizer = q_adam.QAdamOptimizer(model.parameters())
-<<<<<<< HEAD
-    algorithm = q_adam.QAdamAlgorithm(optimizer, 10)
+    algorithm = q_adam.QAdamAlgorithm(optimizer, True)
 elif args.algorithm == "async":
     from bagua.torch_api.algorithms import async_model_average
 
     algorithm = async_model_average.AsyncModelAverageAlgorithm()
-=======
-    algorithm = q_adam.QAdamAlgorithm(optimizer, True)
->>>>>>> 74e627d5
 else:
     raise NotImplementedError
 
@@ -148,6 +144,8 @@
 
 
 batch_idx = 0
+
+
 def benchmark_step():
     global batch_idx
     optimizer.zero_grad()
